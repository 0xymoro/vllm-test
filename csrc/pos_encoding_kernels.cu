#include <torch/extension.h>
#include <ATen/cuda/CUDAContext.h>

#include "dispatch_utils.h"

namespace vllm {

template<typename scalar_t, bool IS_NEOX>
inline __device__ void apply_rotary_embedding(
  scalar_t* __restrict__ arr,
  const scalar_t* __restrict__ cos_ptr,
  const scalar_t* __restrict__ sin_ptr,
  int rot_offset,
  int embed_dim)
{
  int x_index, y_index;
  scalar_t cos, sin;
  if (IS_NEOX) {
    // GPT-NeoX style rotary embedding.
    x_index = rot_offset;
    y_index = embed_dim + rot_offset;
    cos = __ldg(cos_ptr + x_index);
    sin = __ldg(sin_ptr + x_index);
  } else {
    // GPT-J style rotary embedding.
    x_index = 2 * rot_offset;
    y_index = 2 * rot_offset + 1;
    cos = __ldg(cos_ptr + x_index / 2);
    sin = __ldg(sin_ptr + x_index / 2);
  }

  const scalar_t x = arr[x_index];
  const scalar_t y = arr[y_index];
  arr[x_index] = x * cos - y * sin;
  arr[y_index] = y * cos + x * sin;
}

template<typename scalar_t, bool IS_NEOX>
__global__ void rotary_embedding_kernel(
  const int64_t* __restrict__ positions,        // [num_tokens]
  scalar_t* __restrict__ query,                 // [num_tokens, num_heads, head_size]
  scalar_t* __restrict__ key,                   // [num_tokens, num_kv_heads, head_size]
  const float* __restrict__ cos_sin_cache,      // [max_position, 2, rot_dim // 2]
  const int rot_dim,
  const int query_stride,
  const int key_stride,
  const int num_heads,
  const int num_kv_heads,
  const int head_size) {
  // Each thread block is responsible for one token.
  const int token_idx = blockIdx.x;
  int64_t pos = positions[token_idx];
  const float* cache_ptr = cos_sin_cache + pos * rot_dim;

  const int embed_dim = rot_dim / 2;
  const scalar_t* cos_ptr = cache_ptr;
  const scalar_t* sin_ptr = cache_ptr + embed_dim;

  const int nq = num_heads * embed_dim;
  for (int i = threadIdx.x; i < nq; i += blockDim.x) {
    const int head_idx = i / embed_dim;
    const int token_head = token_idx * query_stride + head_idx * head_size;
    const int rot_offset = i % embed_dim;
<<<<<<< HEAD
    const int x_index = rot_offset;
    const int y_index = embed_dim + rot_offset;

    const int out_x = token_idx * query_stride + head_idx * head_size + x_index;
    const int out_y = token_idx * query_stride + head_idx * head_size + y_index;

    const float cos = __ldg(cache_ptr + x_index);
    const float sin = __ldg(cache_ptr + y_index);

    const float q_x = static_cast<float> (query[token_head + x_index]);
    const float q_y = static_cast<float> (query[token_head + y_index]);
    query[out_x] = static_cast<scalar_t> (q_x * cos - q_y * sin);
    query[out_y] = static_cast<scalar_t> (q_y * cos + q_x * sin);
=======
    apply_rotary_embedding<scalar_t, IS_NEOX>(query + token_head, cos_ptr,
                                              sin_ptr, rot_offset, embed_dim);
>>>>>>> a62de9ec
  }

  const int nk = num_kv_heads * embed_dim;
  for (int i = threadIdx.x; i < nk; i += blockDim.x) {
    const int head_idx = i / embed_dim;
    const int token_head = token_idx * key_stride + head_idx * head_size;
    const int rot_offset = i % embed_dim;
<<<<<<< HEAD
    const int x_index = rot_offset;
    const int y_index = embed_dim + rot_offset;

    const int out_x = token_idx * key_stride + head_idx * head_size + x_index;
    const int out_y = token_idx * key_stride + head_idx * head_size + y_index;

    const float cos = __ldg(cache_ptr + x_index);
    const float sin = __ldg(cache_ptr + y_index);

    const float k_x = static_cast<float> (key[token_head + x_index]);
    const float k_y = static_cast<float> (key[token_head + y_index]);
    key[out_x] = static_cast<scalar_t> (k_x * cos - k_y * sin);
    key[out_y] = static_cast<scalar_t> (k_y * cos + k_x * sin);
=======
    apply_rotary_embedding<scalar_t, IS_NEOX>(key + token_head, cos_ptr,
                                              sin_ptr, rot_offset, embed_dim);
>>>>>>> a62de9ec
  }
}

} // namespace vllm

void rotary_embedding(
  torch::Tensor& positions,         // [num_tokens]
  torch::Tensor& query,             // [num_tokens, num_heads * head_size]
  torch::Tensor& key,               // [num_tokens, num_kv_heads * head_size]
  int head_size,
  torch::Tensor& cos_sin_cache,     // [max_position, rot_dim]
  bool is_neox) {
  int num_tokens = query.size(0);
  int rot_dim = cos_sin_cache.size(1);
  int num_heads = query.size(1) / head_size;
  int num_kv_heads = key.size(1) / head_size;
  int query_stride = query.stride(0);
  int key_stride = key.stride(0);

  dim3 grid(num_tokens);
  dim3 block(std::min(num_heads * rot_dim / 2, 512));
  const cudaStream_t stream = at::cuda::getCurrentCUDAStream();
  VLLM_DISPATCH_FLOATING_TYPES(
    query.scalar_type(),
    "rotary_embedding",
    [&] {
<<<<<<< HEAD
      vllm::rotary_embedding_neox_kernel<scalar_t><<<grid, block, 0, stream>>>(
        positions.data_ptr<int64_t>(),
        query.data_ptr<scalar_t>(),
        key.data_ptr<scalar_t>(),
        cos_sin_cache.data_ptr<float>(),
        rot_dim,
        query_stride,
        key_stride,
        num_heads,
        num_kv_heads,
        head_size);
=======
      if (is_neox) {
        vllm::rotary_embedding_kernel<scalar_t, true><<<grid, block, 0, stream>>>(
          positions.data_ptr<int64_t>(),
          query.data_ptr<scalar_t>(),
          key.data_ptr<scalar_t>(),
          cos_sin_cache.data_ptr<scalar_t>(),
          rot_dim,
          query_stride,
          key_stride,
          num_heads,
          num_kv_heads,
          head_size);
      } else {
        vllm::rotary_embedding_kernel<scalar_t, false><<<grid, block, 0, stream>>>(
          positions.data_ptr<int64_t>(),
          query.data_ptr<scalar_t>(),
          key.data_ptr<scalar_t>(),
          cos_sin_cache.data_ptr<scalar_t>(),
          rot_dim,
          query_stride,
          key_stride,
          num_heads,
          num_kv_heads,
          head_size);
      }
>>>>>>> a62de9ec
    });
}<|MERGE_RESOLUTION|>--- conflicted
+++ resolved
@@ -40,7 +40,7 @@
   const int64_t* __restrict__ positions,        // [num_tokens]
   scalar_t* __restrict__ query,                 // [num_tokens, num_heads, head_size]
   scalar_t* __restrict__ key,                   // [num_tokens, num_kv_heads, head_size]
-  const float* __restrict__ cos_sin_cache,      // [max_position, 2, rot_dim // 2]
+  const scalar_t* __restrict__ cos_sin_cache,   // [max_position, 2, rot_dim // 2]
   const int rot_dim,
   const int query_stride,
   const int key_stride,
@@ -50,7 +50,7 @@
   // Each thread block is responsible for one token.
   const int token_idx = blockIdx.x;
   int64_t pos = positions[token_idx];
-  const float* cache_ptr = cos_sin_cache + pos * rot_dim;
+  const scalar_t* cache_ptr = cos_sin_cache + pos * rot_dim;
 
   const int embed_dim = rot_dim / 2;
   const scalar_t* cos_ptr = cache_ptr;
@@ -61,24 +61,8 @@
     const int head_idx = i / embed_dim;
     const int token_head = token_idx * query_stride + head_idx * head_size;
     const int rot_offset = i % embed_dim;
-<<<<<<< HEAD
-    const int x_index = rot_offset;
-    const int y_index = embed_dim + rot_offset;
-
-    const int out_x = token_idx * query_stride + head_idx * head_size + x_index;
-    const int out_y = token_idx * query_stride + head_idx * head_size + y_index;
-
-    const float cos = __ldg(cache_ptr + x_index);
-    const float sin = __ldg(cache_ptr + y_index);
-
-    const float q_x = static_cast<float> (query[token_head + x_index]);
-    const float q_y = static_cast<float> (query[token_head + y_index]);
-    query[out_x] = static_cast<scalar_t> (q_x * cos - q_y * sin);
-    query[out_y] = static_cast<scalar_t> (q_y * cos + q_x * sin);
-=======
     apply_rotary_embedding<scalar_t, IS_NEOX>(query + token_head, cos_ptr,
                                               sin_ptr, rot_offset, embed_dim);
->>>>>>> a62de9ec
   }
 
   const int nk = num_kv_heads * embed_dim;
@@ -86,24 +70,8 @@
     const int head_idx = i / embed_dim;
     const int token_head = token_idx * key_stride + head_idx * head_size;
     const int rot_offset = i % embed_dim;
-<<<<<<< HEAD
-    const int x_index = rot_offset;
-    const int y_index = embed_dim + rot_offset;
-
-    const int out_x = token_idx * key_stride + head_idx * head_size + x_index;
-    const int out_y = token_idx * key_stride + head_idx * head_size + y_index;
-
-    const float cos = __ldg(cache_ptr + x_index);
-    const float sin = __ldg(cache_ptr + y_index);
-
-    const float k_x = static_cast<float> (key[token_head + x_index]);
-    const float k_y = static_cast<float> (key[token_head + y_index]);
-    key[out_x] = static_cast<scalar_t> (k_x * cos - k_y * sin);
-    key[out_y] = static_cast<scalar_t> (k_y * cos + k_x * sin);
-=======
     apply_rotary_embedding<scalar_t, IS_NEOX>(key + token_head, cos_ptr,
                                               sin_ptr, rot_offset, embed_dim);
->>>>>>> a62de9ec
   }
 }
 
@@ -130,19 +98,6 @@
     query.scalar_type(),
     "rotary_embedding",
     [&] {
-<<<<<<< HEAD
-      vllm::rotary_embedding_neox_kernel<scalar_t><<<grid, block, 0, stream>>>(
-        positions.data_ptr<int64_t>(),
-        query.data_ptr<scalar_t>(),
-        key.data_ptr<scalar_t>(),
-        cos_sin_cache.data_ptr<float>(),
-        rot_dim,
-        query_stride,
-        key_stride,
-        num_heads,
-        num_kv_heads,
-        head_size);
-=======
       if (is_neox) {
         vllm::rotary_embedding_kernel<scalar_t, true><<<grid, block, 0, stream>>>(
           positions.data_ptr<int64_t>(),
@@ -168,6 +123,5 @@
           num_kv_heads,
           head_size);
       }
->>>>>>> a62de9ec
     });
 }